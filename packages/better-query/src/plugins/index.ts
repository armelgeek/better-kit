--- conflicted
+++ resolved
@@ -40,15 +40,12 @@
 export { LocalStorageAdapter } from "./upload";
 
 export { realtimePlugin } from "./realtime";
-<<<<<<< HEAD
 export type {
 	RealtimePluginOptions,
 	RealtimeMessage,
 	RealtimeEvent,
 } from "./realtime";
-=======
 export type { RealtimePluginOptions, RealtimeMessage } from "./realtime";
->>>>>>> 6c6fad17
 
 // Plugin utilities
 export { createCrudEndpoint } from "../endpoints/crud-endpoint";